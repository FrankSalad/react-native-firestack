--- conflicted
+++ resolved
@@ -25,14 +25,6 @@
   });
 ```
 
-<<<<<<< HEAD
-Transaction Support:
-```javascript
-firestack.database()
-  .ref('posts/1234/title')
-  .transaction((title) => 'My Awesome Post');
-```
-=======
 Basic write with priority example:
 ```javascript
 firestack.database()
@@ -43,7 +35,14 @@
   }, 10);
 ```
 Useful for `orderByPriority` queries.
->>>>>>> e7f268c6
+
+
+Transaction Support:
+```javascript
+firestack.database()
+  .ref('posts/1234/title')
+  .transaction((title) => 'My Awesome Post');
+```
 
 ## Unmounted components
 
