
# Realtime Database

Firestack mimics the [Web Firebase SDK Realtime Database](https://firebase.google.com/docs/database/web/read-and-write), whilst
providing support for devices in low/no data connection state.

All Realtime Database operations are accessed via `database()`.

Basic read example:
```javascript
firestack.database()
  .ref('posts')
  .on('value', (snapshot) => {
    const value = snapshot.val();     
  });
```

Basic write example:
```javascript
firestack.database()
  .ref('posts/1234')
  .set({
    title: 'My awesome post',
    content: 'Some awesome content',   
  });
```

<<<<<<< HEAD
Test value exists at location:
```javascript
firestack.database()
  .ref('posts/1234')
  .on('value', (snapshot) => {
    const exists = snapshot.exists();
  });
```


=======
Basic write with priority example:
```javascript
firestack.database()
  .ref('posts/1235')
  .setWithPriority({
    title: 'Another Awesome Post',
    content: 'Some awesome content',
  }, 10);
```
Useful for `orderByPriority` queries.


Transaction Support:
```javascript
firestack.database()
  .ref('posts/1234/title')
  .transaction((title) => 'My Awesome Post');
```

>>>>>>> b395e26c
## Unmounted components

Listening to database updates on unmounted components will trigger a warning:

> Can only update a mounted or mounting component. This usually means you called setState() on an unmounted component. This is a no-op. Please check the code for the undefined component.

It is important to always unsubscribe the reference from receiving new updates once the component is no longer in use.
This can be achived easily using [Reacts Component Lifecycle](https://facebook.github.io/react/docs/react-component.html#the-component-lifecycle) events:

Always ensure the handler function provided is of the same reference so Firestack can unsubscribe the ref listener.

```javascript
class MyComponent extends Component {
  constructor() {
    super();
    this.ref = null;
  }

  // On mount, subscribe to ref updates
  componentDidMount() {
    this.ref = firestack.database().ref('posts/1234');
    this.ref.on('value', this.handlePostUpdate);
  }

  // On unmount, ensure we no longer listen for updates
  componentWillUnmount() {
    if (this.ref) {
      this.ref.off('value', this.handlePostUpdate);
    }
  }

  // Bind the method only once to keep the same reference
  handlePostUpdate = (snapshot) => {
    console.log('Post Content', snapshot.val());
  }

  render() {
    return null;
  }
}

```

## Usage in offline environments

### Reading data

Firstack allows the database instance to [persist on disk](https://firebase.google.com/docs/database/android/offline-capabilities) if enabled.
To enable database persistence, call the following method before calls are made:

```javascript
firestack.database().setPersistence(true);
```

Any subsequent calls to Firebase stores the data for the ref on disk.

### Writing data

Out of the box, Firebase has great support for writing operations in offline environments. Calling a write command whilst offline
will always trigger any subscribed refs with new data. Once the device reconnects to Firebase, it will be synced with the server.

The following todo code snippet will work in both online and offline environments:

```javascript
// Assume the todos are stored as an object value on Firebase as:
// { name: string, complete: boolean }

class ToDos extends Component {
  constructor() {
    super();
    this.ref = null;
    this.listView = new ListView.DataSource({
      rowHasChanged: (r1, r2) => r1 !== r2,
    });

    this.state = {
      todos: this.listView.cloneWithRows({}),             
    };
    
    // Keep a local reference of the TODO items
    this.todos = {};
  }

  // Load the Todos on mount
  componentDidMount() {
    this.ref = firestack.database().ref('users/1234/todos');
    this.ref.on('value', this.handleToDoUpdate);
  }

  // Unsubscribe from the todos on unmount
  componentWillUnmount() {
    if (this.ref) {
      this.ref.off('value', this.handleToDoUpdate);
    }
  }

  // Handle ToDo updates
  handleToDoUpdate = (snapshot) => {
    this.todos = snapshot.val() || {};

    this.setState({
      todos: this.listView.cloneWithRows(this.todos),       
    });
  }

  // Add a new ToDo onto Firebase
  // If offline, this will still trigger an update to handleToDoUpdate
  addToDo() {
    firestack.database()
      .ref('users/1234/todos')
      .set({
        ...this.todos, {
           name: 'Yet another todo...',
           complete: false,
        },
      });
  }

  // Render a ToDo row
  renderToDo(todo) {
    // Dont render the todo if its complete
    if (todo.complete) {
      return null;
    }

    return (
      <View>
        <Text>{todo.name}</Text>
      </View>
    );
  }
  
  // Render the list of ToDos with a Button
  render() {
    return (
      <View>
        <ListView
          dataSource={this.state.todos}
          renderRow={(...args) => this.renderToDo(...args)}
        />
            
        <Button
          title={'Add ToDo'}
          onPress={() => this.addToDo}
        />
      <View>
    );
  }
```

#### Differences between `.on` & `.once`

With persistence enabled, any calls to a ref with `.once` will always read the data from disk and not contact the server.
On behavious differently, by first checking for a connection and if none exists returns the persisted data. If it successfully connects
to the server, the new data will be returned and the disk data will be updated.<|MERGE_RESOLUTION|>--- conflicted
+++ resolved
@@ -25,7 +25,6 @@
   });
 ```
 
-<<<<<<< HEAD
 Test value exists at location:
 ```javascript
 firestack.database()
@@ -35,8 +34,6 @@
   });
 ```
 
-
-=======
 Basic write with priority example:
 ```javascript
 firestack.database()
@@ -56,7 +53,6 @@
   .transaction((title) => 'My Awesome Post');
 ```
 
->>>>>>> b395e26c
 ## Unmounted components
 
 Listening to database updates on unmounted components will trigger a warning:
