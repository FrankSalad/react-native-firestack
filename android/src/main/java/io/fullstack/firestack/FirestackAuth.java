--- conflicted
+++ resolved
@@ -99,29 +99,22 @@
     }
 
     @ReactMethod
-    public void createUserWithEmail(final String email, final String password, final Callback onComplete) {
+    public void createUserWithEmail(final String email, final String password, final Callback callback) {
       mAuth = FirebaseAuth.getInstance();
 
       mAuth.createUserWithEmailAndPassword(email, password)
               .addOnCompleteListener(new OnCompleteListener<AuthResult>() {
                   @Override
                   public void onComplete(@NonNull Task<AuthResult> task) {
-<<<<<<< HEAD
                       try {
                         if (task.isSuccessful()) {
-                          user = task.getResult().getUser();
-                          userCallback(user, onComplete);
+                          FirestackAuthModule.this.user = task.getResult().getUser();
+                          userCallback(FirestackAuthModule.this.user, callback);
                         } else {
-=======
-                      if (task.isSuccessful()) {
-                          FirestackAuthModule.this.user = task.getResult().getUser();
-                          userCallback(FirestackAuthModule.this.user, onComplete);
-                      }else{
->>>>>>> 04e369f8
-                          userErrorCallback(task, onComplete);
+                          userErrorCallback(task, callback);
                         }
                       } catch (Exception ex) {
-                        userExceptionCallback(ex, onComplete);
+                        userExceptionCallback(ex, callback);
                       }
                   }
               });
@@ -135,23 +128,15 @@
           .addOnCompleteListener(new OnCompleteListener<AuthResult>() {
               @Override
               public void onComplete(@NonNull Task<AuthResult> task) {
-<<<<<<< HEAD
                 try {
                     if (task.isSuccessful()) {
-                      user = task.getResult().getUser();
-                      userCallback(user, onComplete);
+                      FirestackAuthModule.this.user = task.getResult().getUser();
+                      userCallback(FirestackAuthModule.this.user, callback);
                     } else {
-                      userErrorCallback(task, onComplete);
+                      userErrorCallback(task, callback);
                     }
                   } catch (Exception ex) {
-                    userExceptionCallback(ex, onComplete);
-=======
-                  if (task.isSuccessful()) {
-                      FirestackAuthModule.this.user = task.getResult().getUser();
-                      userCallback(FirestackAuthModule.this.user, callback);
-                  } else {
-                      userErrorCallback(task, callback);
->>>>>>> 04e369f8
+                    userExceptionCallback(ex, callback);
                   }
                 }
               }
@@ -179,23 +164,15 @@
                     public void onComplete(@NonNull Task<AuthResult> task) {
                         Log.d(TAG, "signInAnonymously:onComplete:" + task.isSuccessful());
 
-<<<<<<< HEAD
                       try {
                           if (task.isSuccessful()) {
-                            user = task.getResult().getUser();
-                            anonymousUserCallback(user, callback);
+                            FirestackAuthModule.this.user = task.getResult().getUser();
+                            anonymousUserCallback(FirestackAuthModule.this.user, callback);
                           } else {
-                            userErrorCallback(task, onComplete);
+                            userErrorCallback(task, callback);
                           }
                         } catch (Exception ex) {
-                          userExceptionCallback(ex, onComplete);
-=======
-                        if (task.isSuccessful()) {
-                            FirestackAuthModule.this.user = task.getResult().getUser();
-                            anonymousUserCallback(FirestackAuthModule.this.user, callback);
-                        }else{
-                            userErrorCallback(task, callback);
->>>>>>> 04e369f8
+                          userExceptionCallback(ex, callback);
                         }
                       }
                     }
@@ -212,23 +189,15 @@
             @Override
             public void onComplete(@NonNull Task<AuthResult> task) {
                 Log.d(TAG, "signInWithCustomToken:onComplete:" + task.isSuccessful());
-<<<<<<< HEAD
                 try {
                   if (task.isSuccessful()) {
-                      user = task.getResult().getUser();
-                      userCallback(user, callback);
+                      FirestackAuthModule.this.user = task.getResult().getUser();
+                    userCallback(FirestackAuthModule.this.user, callback);
                   } else {
                       userErrorCallback(task, callback);
                   }
                 } catch (Exception ex) {
-                  userExceptionCallback(ex, onComplete);
-=======
-                if (task.isSuccessful()) {
-                    FirestackAuthModule.this.user = task.getResult().getUser();
-                    userCallback(FirestackAuthModule.this.user, callback);
-                } else {
-                    userErrorCallback(task, callback);
->>>>>>> 04e369f8
+                  userExceptionCallback(ex, callback);
                 }
             }
         });
@@ -497,7 +466,7 @@
     }
 
     // Internal helpers
-    public void userCallback(FirebaseUser passedUser, final Callback onComplete) {
+    public void userCallback(FirebaseUser passedUser, final Callback callback) {
 
         if (passedUser == null) {
           mAuth = FirebaseAuth.getInstance();
@@ -520,13 +489,13 @@
 
                 msgMap.putMap("user", userMap);
 
-                onComplete.invoke(null, msgMap);
+                callback.invoke(null, msgMap);
             }
         });
     }
 
     // TODO: Reduce to one method
-    public void anonymousUserCallback(FirebaseUser passedUser, final Callback onComplete) {
+    public void anonymousUserCallback(FirebaseUser passedUser, final Callback callback) {
 
         if (passedUser == null) {
           mAuth = FirebaseAuth.getInstance();
@@ -550,7 +519,7 @@
 
                 msgMap.putMap("user", userMap);
 
-                onComplete.invoke(null, msgMap);
+                callback.invoke(null, msgMap);
             }
         });
     }
