--- conflicted
+++ resolved
@@ -1,10 +1,6 @@
 {
   "name": "react-native-firestack",
-<<<<<<< HEAD
-  "version": "3.0.0-alpha",
-=======
   "version": "3.0.0-rc.2",
->>>>>>> 7de26d37
   "author": "Ari Lerner <ari@fullstack.io> (https://fullstackreact.com)",
   "description": "A firebase v3 adapter",
   "main": "index",
