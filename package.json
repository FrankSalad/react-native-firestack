--- conflicted
+++ resolved
@@ -33,7 +33,6 @@
   "rnpm": {
     "ios": {
       "project": "ios/Firestack.xcodeproj"
-<<<<<<< HEAD
     },
     "android": {}
   },
@@ -48,12 +47,7 @@
     "react-dom": "^15.3.0",
     "react-native-mock": "^0.2.5",
     "react-test-renderer": "^15.3.0",
-    "should": "^11.1.0"
-=======
-    }
-  },
-  "devDependencies": {
+    "should": "^11.1.0",
     "debug": "^2.2.0"
->>>>>>> 73e16c65
   }
 }