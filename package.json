--- conflicted
+++ resolved
@@ -33,11 +33,6 @@
   "rnpm": {
     "ios": {
       "project": "ios/Firestack.xcodeproj"
-<<<<<<< HEAD
-    }
-  },
-  "devDependencies": {
-=======
     },
     "android": {}
   },
@@ -53,7 +48,6 @@
     "react-native-mock": "^0.2.5",
     "react-test-renderer": "^15.3.0",
     "should": "^11.1.0",
->>>>>>> 831d8ef9
     "debug": "^2.2.0"
   }
 }