//
//  FirestackAuth.m
//  Firestack
//
//  Created by Ari Lerner on 8/23/16.
//  Copyright © 2016 Facebook. All rights reserved.
//

#import "FirestackAuth.h"
#import "FirestackErrors.h"
#import "FirestackEvents.h"

@implementation FirestackAuth

typedef void (^UserWithTokenResponse)(NSDictionary *, NSError *);

RCT_EXPORT_MODULE(FirestackAuth);

RCT_EXPORT_METHOD(signInAnonymously:
                  (RCTResponseSenderBlock) callBack)
{
    @try {
<<<<<<< HEAD
    [[FIRAuth auth] signInAnonymouslyWithCompletion
     :^(FIRUser *user, NSError *error) {
         if (!user) {
             NSDictionary *evt = @{
                                   @"eventName": AUTH_ANONYMOUS_ERROR_EVENT,
                                   @"errorMessage": [error localizedDescription]
                                   };


             [self sendJSEvent:AUTH_CHANGED_EVENT 
                  props: evt];

             callBack(@[evt]);
         } else {
          NSDictionary *userProps = [self userPropsFromFIRUser:user];
          callBack(@[[NSNull null], userProps]);
        }
     }];
=======
        [[FIRAuth auth] signInAnonymouslyWithCompletion
         :^(FIRUser *user, NSError *error) {
             if (!user) {
                 NSDictionary *evt = @{
                                       @"eventName": AUTH_ANONYMOUS_ERROR_EVENT,
                                       @"msg": [error localizedDescription]
                                       };
                 
                 
                 [self sendJSEvent:AUTH_CHANGED_EVENT
                             props: evt];
                 
                 callBack(@[evt]);
             } else {
                 [self userCallback:callBack user:user];
             }
         }];
>>>>>>> 9b6a6064
    } @catch(NSException *ex) {
        NSDictionary *eventError = @{
                                     @"eventName": AUTH_ANONYMOUS_ERROR_EVENT,
                                     @"errorMessage": ex.reason
                                     };
        
        [self sendJSEvent:AUTH_ERROR_EVENT
                    props:eventError];
        NSLog(@"An exception occurred: %@", ex);
        callBack(@[eventError]);
    }
}

RCT_EXPORT_METHOD(signInWithCustomToken:
                  (NSString *)customToken
                  callback:(RCTResponseSenderBlock) callback)
{
    [[FIRAuth auth]
     signInWithCustomToken:customToken
     completion:^(FIRUser *user, NSError *error) {
         
         if (user != nil) {
             [self userCallback:callback user:user];
         } else {
             [self userErrorCallback:callback error:error user:user msg:AUTH_ERROR_EVENT];
         }
     }];
}

RCT_EXPORT_METHOD(signInWithProvider:
                  (NSString *)provider
                  token:(NSString *)authToken
                  secret:(NSString *)authTokenSecret
                  callback:(RCTResponseSenderBlock)callback)
{
    FIRAuthCredential *credential = [self getCredentialForProvider:provider
                                                             token:authToken
                                                            secret:authTokenSecret];
    if (credential == nil) {
        NSDictionary *err = @{
                              @"error": @"Unhandled provider"
                              };
        return callback(@[err]);
    }
    
    @try {
        [[FIRAuth auth] signInWithCredential:credential
                                  completion:^(FIRUser *user, NSError *error) {
                                      if (user != nil) {
                                          // User is signed in.
                                          [self userCallback:callback user:user];
                                      } else {
                                          NSLog(@"An error occurred: %@", [error localizedDescription]);
                                          // No user is signed in.
                                          NSDictionary *err = @{
                                                                @"error": @"No user signed in",
                                                                @"description": [error localizedDescription]
                                                                };
                                          callback(@[err]);
                                      }
                                  }];
    } @catch (NSException *exception) {
        [FirestackErrors handleException:exception
                            withCallback:callback];
    }
}

RCT_EXPORT_METHOD(signOut:(RCTResponseSenderBlock)callback)
{
    NSError *error;
    [[FIRAuth auth] signOut:&error];
    if (!error) {
        // Sign-out succeeded
        callback(@[[NSNull null], @YES]);
    } else {
        NSDictionary *err = @{
                              @"error": @"Signout error",
                              @"name": @([error code]),
                              @"description": [error description]
                              };
        callback(@[err]);
    }
}

RCT_EXPORT_METHOD(listenForAuth)
{
    self->listening = true;
    self->authListenerHandle =
    [[FIRAuth auth] addAuthStateDidChangeListener:^(FIRAuth *_Nonnull auth,
                                                    FIRUser *_Nullable user) {
        
        if (user != nil) {
            // User is signed in.
            [self userPropsFromFIRUserWithToken:user
                                    andCallback:^(NSDictionary *userProps, NSError * error) {
                                        if (error != nil) {
                                            [self
                                             sendJSEvent:AUTH_CHANGED_EVENT
                                             props: @{
                                                      @"eventName": @"userTokenError",
                                                      @"authenticated": @((BOOL)true),
                                                      @"errorMessage": [error localizedFailureReason]
                                                      }];
                                        } else {
                                            [self
                                             sendJSEvent:AUTH_CHANGED_EVENT
                                             props: @{
                                                      @"eventName": @"user",
                                                      @"authenticated": @((BOOL)true),
                                                      @"user": userProps
                                                      }];
                                        }
                                    }];
        } else {
            // TODO: Update this with different error states
            NSDictionary *err = @{
                                  @"error": @"No user logged in"
                                  };
            [self sendJSEvent:AUTH_CHANGED_EVENT
                        props:@{
                                @"eventName": @"no_user",
                                @"authenticated": @((BOOL)false),
                                @"error": err
                                }];
        }
    }];
}

RCT_EXPORT_METHOD(unlistenForAuth:(RCTResponseSenderBlock)callback)
{
    if (self->authListenerHandle != nil) {
        [[FIRAuth auth] removeAuthStateDidChangeListener:self->authListenerHandle];
        self->listening = false;
        callback(@[[NSNull null]]);
    }
}

RCT_EXPORT_METHOD(getCurrentUser:(RCTResponseSenderBlock)callback)
{
    FIRUser *user = [FIRAuth auth].currentUser;
    
    if (user != nil) {
<<<<<<< HEAD
        NSMutableDictionary *userProps = [self userPropsFromFIRUser:user];
        [userProps setValue: @((BOOL)true) forKey: @"authenticated"];
        callback(@[[NSNull null], userProps]);
=======
        [self userCallback:callback user:user];
>>>>>>> 9b6a6064
    } else {
        // No user is signed in.
        NSDictionary *err = @{
                              @"user": @"No user logged in"
                              };
        callback(@[err]);
    }
}

RCT_EXPORT_METHOD(createUserWithEmail:(NSString *)email
                  pass:(NSString *)password
                  callback:(RCTResponseSenderBlock) callback)
{
    [[FIRAuth auth]
     createUserWithEmail:email
     password:password
     completion:^(FIRUser *_Nullable user,
                  NSError *_Nullable error) {
         if (user != nil) {
             [self userCallback:callback user:user];
         } else {
             NSDictionary *err = @{
                                   @"error": @"createUserWithEmailError",
                                   @"name": @([error code]),
                                   @"description": [error localizedDescription]
                                   };
             callback(@[err]);
         }
     }];
}

RCT_EXPORT_METHOD(signInWithEmail:(NSString *)email
                  pass:(NSString *)password
                  callback:(RCTResponseSenderBlock) callback)
{
    [[FIRAuth auth] signInWithEmail:email
                           password:password
                         completion:^(FIRUser *user, NSError *error) {
                             if (user != nil) {
                                 [self userCallback:callback user:user];
                             } else {
                                 [self userErrorCallback:callback error:error user:user msg:@"signinError"];
                             }
                         }];
}

RCT_EXPORT_METHOD(updateUserEmail:(NSString *)email
                  callback:(RCTResponseSenderBlock) callback)
{
    FIRUser *user = [FIRAuth auth].currentUser;
    
    if (user) {
        [user updateEmail:email completion:^(NSError *_Nullable error) {
            if (error) {
                // An error happened.
                [self userErrorCallback:callback error:error user:user msg:@"updateEmailError"];
            } else {
                // Email updated.
                [self userCallback:callback user:user];
            }
        }];
    } else {
        [self noUserCallback:callback isError:true];
    }
}

RCT_EXPORT_METHOD(updateUserPassword:(NSString *)newPassword
                  callback:(RCTResponseSenderBlock) callback)
{
    
    FIRUser *user = [FIRAuth auth].currentUser;
    
    if (user) {
        [user updatePassword:newPassword completion:^(NSError *_Nullable error) {
            if (error) {
                // An error happened.
                [self userErrorCallback:callback error:error user:user msg:@"updateUserPasswordError"];
            } else {
                // Email updated.
                [self userCallback:callback user:user];
            }
        }];
    } else {
        [self noUserCallback:callback isError:true];
    }
}

RCT_EXPORT_METHOD(sendPasswordResetWithEmail:(NSString *)email
                  callback:(RCTResponseSenderBlock) callback)
{
    
    [[FIRAuth auth] sendPasswordResetWithEmail:email
                                    completion:^(NSError *_Nullable error) {
                                        if (error) {
                                            // An error happened.
                                            NSDictionary *err = @{
                                                                  @"error": @"sendPasswordResetWithEmailError",
                                                                  @"description": error.localizedDescription
                                                                  };
                                            callback(@[err]);
                                        } else {
                                            // Email updated.
                                            callback(@[[NSNull null], @{
                                                           @"result": @(true)
                                                           }]);
                                        }
                                    }];
}

RCT_EXPORT_METHOD(deleteUser:(RCTResponseSenderBlock) callback)
{
    FIRUser *user = [FIRAuth auth].currentUser;
    
    if (user) {
        [user deleteWithCompletion:^(NSError *_Nullable error) {
            if (error) {
                [self userErrorCallback:callback error:error user:user msg:@"deleteUserError"];
            } else {
                callback(@[[NSNull null], @{@"result": @(true)}]);
            }
        }];
    } else {
        [self noUserCallback:callback isError:true];
    }
}

RCT_EXPORT_METHOD(getToken:(RCTResponseSenderBlock) callback)
{
    FIRUser *user = [FIRAuth auth].currentUser;
    
    if (user) {
        [user getTokenWithCompletion:^(NSString *token, NSError *_Nullable error) {
            if (error) {
                [self userErrorCallback:callback error:error user:user msg:@"getTokenError"];
            } else {
                [self userCallback:callback user:user];
            }
        }];
    } else {
        [self noUserCallback:callback isError:true];
    }
}

RCT_EXPORT_METHOD(getTokenWithCompletion:(RCTResponseSenderBlock) callback)
{
    FIRUser *user = [FIRAuth auth].currentUser;
    
    if (user) {
        [user getTokenWithCompletion:^(NSString *token , NSError *_Nullable error) {
            if (error) {
                [self userErrorCallback:callback error:error user:user msg:@"getTokenWithCompletion"];
            } else {
                [self userCallback:callback user:user];
            }
        }];
    } else {
        [self noUserCallback:callback isError:true];
    }
}

RCT_EXPORT_METHOD(reauthenticateWithCredentialForProvider:
                  (NSString *)provider
                  token:(NSString *)authToken
                  secret:(NSString *)authTokenSecret
                  callback:(RCTResponseSenderBlock)callback)
{
    FIRAuthCredential *credential = [self getCredentialForProvider:provider
                                                             token:authToken
                                                            secret:authTokenSecret];
    if (credential == nil) {
        NSDictionary *err = @{
                              @"error": @"Unhandled provider"
                              };
        return callback(@[err]);
    }
    
    FIRUser *user = [FIRAuth auth].currentUser;
    
    [user reauthenticateWithCredential:credential completion:^(NSError *_Nullable error) {
        if (error) {
            [self userErrorCallback:callback error:error user:user msg:@"reauthenticateWithCredentialForProviderError"];
        } else {
            callback(@[[NSNull null], @{@"result": @(true)}]);
        }
    }];
}


RCT_EXPORT_METHOD(updateUserProfile:(NSDictionary *)userProps
                  callback:(RCTResponseSenderBlock) callback)
{
    FIRUser *user = [FIRAuth auth].currentUser;
    
    if (user) {
        FIRUserProfileChangeRequest *changeRequest = [user profileChangeRequest];
        
        NSMutableArray *allKeys = [[userProps allKeys] mutableCopy];
        for (NSString *key in allKeys) {
            // i.e. changeRequest.displayName = userProps[displayName];
            @try {
                if ([key isEqualToString:@"photoURL"]) {
                    NSURL *url = [NSURL URLWithString:[userProps valueForKey:key]];
                    [changeRequest setValue:url forKey:key];
                } else {
                    [changeRequest setValue:[userProps objectForKey:key] forKey:key];
                }
            }
            @catch (NSException *exception) {
                NSLog(@"Exception occurred while configuring: %@", exception);
            }
            @finally {
                [changeRequest commitChangesWithCompletion:^(NSError *_Nullable error) {
                    if (error) {
                        // An error happened.
                        [self userErrorCallback:callback error:error user:user msg:@"updateEmailError"];
                    } else {
                        // Profile updated.
                        [self userCallback:callback user:user];
                    }
                }];
            }
        }
    } else {
        [self noUserCallback:callback isError:true];
    }
}

- (NSDictionary *) userPropsFromFIRUser:(FIRUser *) user
{
    NSMutableDictionary *userProps = [@{
                                        @"uid": user.uid,
                                        @"email": user.email ? user.email : @"",
                                        @"emailVerified": @(user.emailVerified),
                                        @"anonymous": @(user.anonymous),
                                        @"displayName": user.displayName ? user.displayName : @"",
                                        @"refreshToken": user.refreshToken,
                                        @"providerID": user.providerID
                                        } mutableCopy];
    
    if ([user valueForKey:@"photoURL"] != nil) {
        [userProps setValue: [NSString stringWithFormat:@"%@", user.photoURL]
                     forKey:@"photoURL"];
    }
    
    return userProps;
}

- (void) userPropsFromFIRUserWithToken:(FIRUser *) user
                           andCallback:(UserWithTokenResponse) callback
{
    NSMutableDictionary *userProps = [[self userPropsFromFIRUser:user] mutableCopy];
    [user getTokenWithCompletion:^(NSString * _Nullable token, NSError * _Nullable error) {
        if (error != nil) {
            return callback(nil, error);
        }
        
        [userProps setValue:token forKey:@"idToken"];
        callback(userProps, nil);
    }];
}

- (FIRAuthCredential *)getCredentialForProvider:(NSString *)provider
                                          token:(NSString *)authToken
                                         secret:(NSString *)authTokenSecret
{
    FIRAuthCredential *credential;
    if ([provider compare:@"twitter" options:NSCaseInsensitiveSearch] == NSOrderedSame) {
        credential = [FIRTwitterAuthProvider credentialWithToken:authToken
                                                          secret:authTokenSecret];
    } else if ([provider compare:@"facebook" options:NSCaseInsensitiveSearch] == NSOrderedSame) {
        credential = [FIRFacebookAuthProvider credentialWithAccessToken:authToken];
    } else if ([provider compare:@"google" options:NSCaseInsensitiveSearch] == NSOrderedSame) {
        credential = [FIRGoogleAuthProvider credentialWithIDToken:authToken
                                                      accessToken:authTokenSecret];
    } else {
        NSLog(@"Provider not yet handled: %@", provider);
    }
    return credential;
}

// Not sure how to get away from this... yet
- (NSArray<NSString *> *)supportedEvents {
    return @[AUTH_CHANGED_EVENT, AUTH_ANONYMOUS_ERROR_EVENT, AUTH_ERROR_EVENT];
}

- (void) sendJSEvent:(NSString *)title
               props:(NSDictionary *)props
{
    @try {
        if (self->listening) {
            [self sendEventWithName:title
                               body:props];
        }
    }
    @catch (NSException *err) {
        NSLog(@"An error occurred in sendJSEvent: %@", [err debugDescription]);
    }
}

- (void) userCallback:(RCTResponseSenderBlock) callback
                 user:(FIRUser *) user {
    NSDictionary *userProps = @{
                                @"user": [self userPropsFromFIRUser:user]
                                };
    callback(@[[NSNull null], userProps]);
}

- (void) noUserCallback:(RCTResponseSenderBlock) callback
                isError:(Boolean) isError {
    if (isError) {
        NSDictionary *err = @{
                              @"error": @"Unhandled provider"
                              };
        return callback(@[err]);
        
    }
    return callback(@[[NSNull null], [NSNull null]]);
}

- (void) userErrorCallback:(RCTResponseSenderBlock) callback
                     error:(NSError *)error
                      user:(FIRUser *) user
                       msg:(NSString *) msg {
    // An error happened.
    NSDictionary *err = [FirestackErrors handleFirebaseError:msg
                                                       error:error
                                                    withUser:user];
    callback(@[err]);
}


@end<|MERGE_RESOLUTION|>--- conflicted
+++ resolved
@@ -20,26 +20,6 @@
                   (RCTResponseSenderBlock) callBack)
 {
     @try {
-<<<<<<< HEAD
-    [[FIRAuth auth] signInAnonymouslyWithCompletion
-     :^(FIRUser *user, NSError *error) {
-         if (!user) {
-             NSDictionary *evt = @{
-                                   @"eventName": AUTH_ANONYMOUS_ERROR_EVENT,
-                                   @"errorMessage": [error localizedDescription]
-                                   };
-
-
-             [self sendJSEvent:AUTH_CHANGED_EVENT 
-                  props: evt];
-
-             callBack(@[evt]);
-         } else {
-          NSDictionary *userProps = [self userPropsFromFIRUser:user];
-          callBack(@[[NSNull null], userProps]);
-        }
-     }];
-=======
         [[FIRAuth auth] signInAnonymouslyWithCompletion
          :^(FIRUser *user, NSError *error) {
              if (!user) {
@@ -57,7 +37,6 @@
                  [self userCallback:callBack user:user];
              }
          }];
->>>>>>> 9b6a6064
     } @catch(NSException *ex) {
         NSDictionary *eventError = @{
                                      @"eventName": AUTH_ANONYMOUS_ERROR_EVENT,
@@ -200,13 +179,7 @@
     FIRUser *user = [FIRAuth auth].currentUser;
     
     if (user != nil) {
-<<<<<<< HEAD
-        NSMutableDictionary *userProps = [self userPropsFromFIRUser:user];
-        [userProps setValue: @((BOOL)true) forKey: @"authenticated"];
-        callback(@[[NSNull null], userProps]);
-=======
         [self userCallback:callback user:user];
->>>>>>> 9b6a6064
     } else {
         // No user is signed in.
         NSDictionary *err = @{
