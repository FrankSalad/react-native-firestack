/**
 * @flow
 * Database representation wrapper
 */
import { NativeModules, NativeEventEmitter } from 'react-native';

import { Base } from './../base';
import Snapshot from './snapshot.js';
import Reference from './reference.js';
import { promisify } from './../../utils';

const FirestackDatabase = NativeModules.FirestackDatabase;
const FirestackDatabaseEvt = new NativeEventEmitter(FirestackDatabase);

/**
 * @class Database
 */
export default class Database extends Base {
  constructor(firestack: Object, options: Object = {}) {
    super(firestack, options);
    this.subscriptions = {};
<<<<<<< HEAD
    this.transactions = {};
=======
    this.errorSubscriptions = {};
>>>>>>> 63fcf4b6
    this.serverTimeOffset = 0;
    this.persistenceEnabled = false;
    this.namespace = 'firestack:database';

    this.successListener = FirestackDatabaseEvt.addListener(
      'database_event',
      event => this._handleDatabaseEvent(event)
    );

    this.errorListener = FirestackDatabaseEvt.addListener(
      'database_error',
      err => this._handleDatabaseError(err)
    );

    this.transactionListener = FirestackDatabaseEvt.addListener(
      'database_transaction_update',
      event => this._handleDatabaseTransaction(event)
    );

    this.offsetRef = this.ref('.info/serverTimeOffset');

    this.offsetRef.on('value', (snapshot) => {
      this.serverTimeOffset = snapshot.val() || this.serverTimeOffset;
    });

    this.log.debug('Created new Database instance', this.options);
  }

  /**
   * https://firebase.google.com/docs/reference/js/firebase.database.ServerValue
   * @returns {{TIMESTAMP: (*|{[.sv]: string})}}
   * @constructor
   */
  get ServerValue(): Object {
    return {
      TIMESTAMP: FirestackDatabase.serverValueTimestamp || { '.sv': 'timestamp' },
    };
  }

  /**
   * Returns a new firestack reference instance
   * @param path
   * @returns {Reference}
   */
  ref(path: string) {
    return new Reference(this, path);
  }

  /**
   * Enabled / disable database persistence
   * @param enable
   * @returns {*}
   */
  setPersistence(enable: boolean = true) {
    if (this.persistenceEnabled !== enable) {
      this.log.debug(`${enable ? 'Enabling' : 'Disabling'} persistence`);
      this.persistenceEnabled = enable;
      return this.whenReady(promisify('enablePersistence', FirestackDatabase)(enable));
    }

    return this.whenReady(Promise.resolve({ status: 'Already enabled' }));
  }

  /**
   *
   * @param path
   * @param modifiersString
   * @param modifiers
   * @param eventName
   * @param cb
   * @returns {*}
   */
  on(path: string, modifiersString: string, modifiers: Array<string>, eventName: string, cb: () => void, errorCb: () => void) {
    const handle = this._handle(path, modifiersString);
    this.log.debug('adding on listener', handle);

    if (!this.subscriptions[handle]) this.subscriptions[handle] = {};
    if (!this.subscriptions[handle][eventName]) this.subscriptions[handle][eventName] = [];
    this.subscriptions[handle][eventName].push(cb);
    if (errorCb) {
        if (!this.errorSubscriptions[handle]) this.errorSubscriptions[handle] = [];
        this.errorSubscriptions[handle].push(errorCb);
    }

    return promisify('on', FirestackDatabase)(path, modifiersString, modifiers, eventName);
  }

  /**
   *
   * @param path
   * @param modifiersString
   * @param eventName
   * @param origCB
   * @returns {*}
   */
  off(path: string, modifiersString: string, eventName?: string, origCB?: () => void) {
    const handle = this._handle(path, modifiersString);
    this.log.debug('off() : ', handle, eventName);

    if (!this.subscriptions[handle] || (eventName && !this.subscriptions[handle][eventName])) {
      this.log.warn('off() called, but not currently listening at that location (bad path)', handle, eventName);
      return Promise.resolve();
    }

    if (eventName && origCB) {
      const i = this.subscriptions[handle][eventName].indexOf(origCB);

      if (i === -1) {
        this.log.warn('off() called, but the callback specified is not listening at that location (bad path)', handle, eventName);
        return Promise.resolve();
      }

      this.subscriptions[handle][eventName].splice(i, 1);
      if (this.subscriptions[handle][eventName].length > 0) return Promise.resolve();
    } else if (eventName) {
      this.subscriptions[handle][eventName] = [];
    } else {
      this.subscriptions[handle] = {};
    }
    this.errorSubscriptions[handle] = [];
    return promisify('off', FirestackDatabase)(path, modifiersString, eventName);
  }

  /**
   * Removes all event handlers and their native subscriptions
   * @returns {Promise.<*>}
   */
  cleanup() {
    const promises = [];
    Object.keys(this.subscriptions).forEach((handle) => {
      Object.keys(this.subscriptions[handle]).forEach((eventName) => {
        const separator = handle.indexOf('|');
        const path = handle.substring(0, separator);
        const modifiersString = handle.substring(separator + 1);
        promises.push(this.off(path, modifiersString, eventName));
      });
    });

    return Promise.all(promises);
  }

  goOnline() {
    FirestackDatabase.goOnline();
  }

  goOffline() {
    FirestackDatabase.goOffline();
  }

  addTransaction(path, updateCallback, applyLocally) {
    let id = this._generateTransactionID();
    this.transactions[id] = updateCallback;
    return promisify('beginTransaction', FirestackDatabase)(path, id, applyLocally || false)
      .then((v) => {delete this.transactions[id]; return v;},
            (e) => {delete this.transactions[id]; throw e;}); 
  }

  _generateTransactionID() {
    // 10 char random alphanumeric
    return Math.random().toString(36).substr(2, 10);
  }

  _handleDatabaseTransaction(event) {
    const {id, originalValue} = event;
    let newValue;
    try {
      const updateCallback = this.transactions[id];
      newValue = updateCallback(originalValue);
    } finally {
      let abort = false;
      if (newValue === undefined) {
        abort = true;
      }
      FirestackDatabase.tryCommitTransaction(id, {value: newValue}, abort);
    }
  }

  /**
   *  INTERNALS
   */
  _getServerTime() {
    return new Date().getTime() + this.serverTimeOffset;
  }

  /**
   *
   * @param path
   * @param modifiersString
   * @returns {string}
   * @private
   */
  _handle(path: string = '', modifiersString: string = '') {
    return `${path}|${modifiersString}`;
  }


  /**
   *
   * @param event
   * @private
   */
  _handleDatabaseEvent(event: Object) {
    const body = event.body || {};
    const { path, modifiersString, eventName, snapshot, handlePath } = body;
    const handle = this._handle(handlePath, modifiersString);

    this.log.debug('_handleDatabaseEvent: ', handle, eventName, snapshot && snapshot.key);

    if (this.subscriptions[handle] && this.subscriptions[handle][eventName]) {
      this.subscriptions[handle][eventName].forEach((cb) => {
        cb(new Snapshot(new Reference(this, path, modifiersString.split('|')), snapshot), body);
      });
    } else {
      FirestackDatabase.off(path, modifiersString, eventName, () => {
        this.log.debug('_handleDatabaseEvent: No JS listener registered, removed native listener', handle, eventName);
      });
    }
  }

  /**
   *
   * @param err
   * @private
   */
  _handleDatabaseError(err: Object) {
    const body = err.body || {};
    const { path, modifiersString, eventName, msg } = body;
    const handle = this._handle(path, modifiersString);

    this.log.debug('_handleDatabaseError ->', handle, eventName, err);

    if (this.errorSubscriptions[handle]) this.errorSubscriptions[handle].forEach((cb) => cb(new Error(msg)));
  }
}<|MERGE_RESOLUTION|>--- conflicted
+++ resolved
@@ -19,11 +19,10 @@
   constructor(firestack: Object, options: Object = {}) {
     super(firestack, options);
     this.subscriptions = {};
-<<<<<<< HEAD
+
     this.transactions = {};
-=======
     this.errorSubscriptions = {};
->>>>>>> 63fcf4b6
+
     this.serverTimeOffset = 0;
     this.persistenceEnabled = false;
     this.namespace = 'firestack:database';
